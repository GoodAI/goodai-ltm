--- conflicted
+++ resolved
@@ -188,8 +188,6 @@
             else:
                 self.assertEqual(i, r_memories[0].metadata['index'])
 
-<<<<<<< HEAD
-=======
     def test_replacement_last_no_separator(self):
         facts = [
             'Cane toads have a life expectancy of 10 to 15 years in the wild.',
@@ -223,7 +221,6 @@
             if is_replacement[i]:
                 self.assertTrue(r_memories[0].metadata['replacement'])
 
->>>>>>> 22ca10c2
     def test_chunk_indexing_with_separators(self):
         facts = [
             "Higher education, also called post-secondary education, third-level or "
