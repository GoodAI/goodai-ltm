from dataclasses import dataclass, field
from typing import Optional, List, Dict, Any

TextKeyType = int


@dataclass
class Chunk:
<<<<<<< HEAD
    def __init__(self, chunk_id: int, capacity: int, from_token_seq_id: int, metadata: Optional[dict],
                 importance: Optional[float], timestamp: float):
        self.importance = importance
        self.metadata = metadata
        self.chunk_id = chunk_id
        self.capacity = capacity
        self.from_token_seq_id = from_token_seq_id
        self.to_token_seq_id = from_token_seq_id
        self.indexed_length: int = -1
        self.timestamp: float = timestamp
        self.associated_keys = []
=======
    chunk_id: int
    capacity: int
    from_token_seq_id: int
    metadata: Optional[Dict[Any, Any]]
    importance: Optional[float]
    timestamp: float
    to_token_seq_id: int = None
    indexed_length: int = field(default=-1)
    associated_keys: List[TextKeyType] = field(default_factory=list)

    def __post_init__(self):
        if not self.to_token_seq_id:
            self.to_token_seq_id = self.from_token_seq_id
>>>>>>> 22ca10c2

    def __len__(self):
        return self.to_token_seq_id - self.from_token_seq_id

    def get_room(self):
        return self.capacity - len(self)

    def is_at_capacity(self) -> bool:
        return len(self) >= self.capacity

    def set_to_token_seq_id(self, to_token_seq_id: int):
        if to_token_seq_id - self.from_token_seq_id > self.capacity:
            raise ValueError(f'capacity={self.capacity} would be exceeded')
        self.to_token_seq_id = to_token_seq_id

    def extend_by(self, num_tokens: int):
        if len(self) + num_tokens > self.capacity:
            raise ValueError(f'capacity={self.capacity} would be exceeded')
        self.to_token_seq_id += num_tokens

    def shift(self, offset: int):
        self.from_token_seq_id += offset
        self.to_token_seq_id += offset

    def is_indexed(self) -> bool:
        return self.indexed_length == len(self)

    def update_indexed_state(self):
        self.indexed_length = len(self)

    def add_key(self, text_key: TextKeyType):
        self.associated_keys.append(text_key)<|MERGE_RESOLUTION|>--- conflicted
+++ resolved
@@ -6,19 +6,6 @@
 
 @dataclass
 class Chunk:
-<<<<<<< HEAD
-    def __init__(self, chunk_id: int, capacity: int, from_token_seq_id: int, metadata: Optional[dict],
-                 importance: Optional[float], timestamp: float):
-        self.importance = importance
-        self.metadata = metadata
-        self.chunk_id = chunk_id
-        self.capacity = capacity
-        self.from_token_seq_id = from_token_seq_id
-        self.to_token_seq_id = from_token_seq_id
-        self.indexed_length: int = -1
-        self.timestamp: float = timestamp
-        self.associated_keys = []
-=======
     chunk_id: int
     capacity: int
     from_token_seq_id: int
@@ -32,7 +19,6 @@
     def __post_init__(self):
         if not self.to_token_seq_id:
             self.to_token_seq_id = self.from_token_seq_id
->>>>>>> 22ca10c2
 
     def __len__(self):
         return self.to_token_seq_id - self.from_token_seq_id
