import gc
import math
from typing import List, Union, Any, Callable, Set, Optional, Tuple
import numpy as np
import torch
from faiss import Index
from tqdm import tqdm
from transformers import PreTrainedTokenizer

from goodai.helpers.tokenizer_helper import get_pad_token_id, get_sentence_punctuation_ids
from goodai.ltm.embeddings.base import BaseTextEmbeddingModel
from goodai.ltm.mem.base import RetrievedMemory
from goodai.ltm.mem.chunk import Chunk
from goodai.ltm.mem.rewrite_model import BaseRewriteModel
from goodai.ltm.reranking.base import BaseTextMatchingModel
from goodai.ltm.mem.chunk_queue import ChunkQueue, PassageInfo
from goodai.ltm.mem.config import TextMemoryConfig
from goodai.ltm.mem.mem_foundation import BaseTextMemoryFoundation, VectorDbType
from goodai.ltm.mem.simple_vector_db import SimpleVectorDb

_vector_db_type = Union[Index, SimpleVectorDb]


class DefaultTextMemory(BaseTextMemoryFoundation):
    def __init__(self, vector_db_type: VectorDbType, tokenizer: PreTrainedTokenizer,
                 emb_model: BaseTextEmbeddingModel, matching_model: Optional[BaseTextMatchingModel],
                 device: torch.device, config: TextMemoryConfig,
                 query_rewrite_model: Optional[BaseRewriteModel] = None,
                 memory_rewrite_model: Optional[BaseRewriteModel] = None
                 ):
        cc = config.chunk_capacity
        cof = config.chunk_overlap_fraction
        if cof < 0 or cof > 0.5:
            raise ValueError(f'Invalid chunk overlap fraction: {cof}')
        ciao = cc - math.ceil(cc * cof)
        self.chunk_queue = ChunkQueue(config.queue_capacity, cc, ciao)
        self.config = config
        self.device = device
        self.emb_model = emb_model
        self.matching_model = matching_model
        self.chunk_tokenizer = tokenizer
        self.bucket_capacity = config.chunk_capacity
        self.pad_token_id = get_pad_token_id(self.chunk_tokenizer)
        self.punctuation_ids = get_sentence_punctuation_ids(self.chunk_tokenizer, include_line_break=False)
        self.query_rewrite_model = query_rewrite_model
        self.memory_rewrite_model = memory_rewrite_model
        has_matching_model = self.matching_model is not None
        super().__init__(vector_db_type, self.chunk_tokenizer, has_matching_model,
                         self.emb_model.get_num_storage_embeddings(),
<<<<<<< HEAD
                         self.emb_model.get_embedding_dim(), config.chunk_capacity,
                         config.reranking_k_factor, config.max_query_length,
                         config.chunk_overlap_fraction, config.redundancy_overlap_threshold, device)
=======
                         self.emb_model.get_embedding_dim(), config.reranking_k_factor,
                         config.max_query_length, device)
>>>>>>> e8e8f331

    def get_tokenizer(self):
        return self.chunk_tokenizer

    def get_queue_capacity(self):
        return self.chunk_queue.get_capacity()

    def set_queue_capacity(self, num_buckets: int):
        self.chunk_queue.capacity = num_buckets

    def get_metadata(self, chunk_id: int) -> Optional[Any]:
        chunk = self.chunk_queue.get_chunk(chunk_id)
        if chunk is None:
            return None
        return chunk.metadata

    def get_chunk_text(self, chunk: Chunk) -> str:
        token_ids = self.chunk_queue.get_chunk_token_ids(chunk)
        return self.chunk_tokenizer.decode(token_ids, skip_special_tokens=True)

    def get_complete_passage(self, chunk: Chunk) -> PassageInfo:
        return self.chunk_queue.get_complete_passage(chunk, self.punctuation_ids)

    def get_chunk(self, chunk_id: int) -> Chunk:
        return self.chunk_queue.get_chunk(chunk_id)

    def retrieve_multiple(self, queries: List[str], k: int = 1, rewrite: bool = False,
                          show_progress_bar: bool = False, **kwargs) -> List[List[RetrievedMemory]]:
        if rewrite and not self.query_rewrite_model:
            raise ValueError("For query rewriting, a rewriting model must be provided")
        if rewrite and self.query_rewrite_model:
            queries = [self.query_rewrite_model.rewrite_query(q) for q in queries]
        return super().retrieve_multiple(queries, k, rewrite, show_progress_bar, **kwargs)
<<<<<<< HEAD
=======

    def retrieve_chunk_sequences(self, chunk_ids: List[int]):
        return self.chunk_queue.retrieve_chunk_sequences(chunk_ids)
>>>>>>> e8e8f331

    def retrieve_chunk_sequences(self, chunks: List[Chunk]):
        return self.chunk_queue.retrieve_chunk_sequences_given_chunks(chunks)

    def get_retrieval_key_for_text(self, queries: List[str], show_progress_bar: bool = False) -> torch.Tensor:
        return self.emb_model.encode_queries(queries, convert_to_tensor=True, show_progress_bar=show_progress_bar)

    def predict_match(self, sentences: List[Tuple[str, str]], show_progress_bar: bool = False,
                      batch_size: int = 32) -> List[float]:
        return self.matching_model.predict(sentences, show_progress_bar=show_progress_bar,
                                           batch_size=batch_size)

    def add_text(self, text: str, metadata: Optional[Any] = None, rewrite: bool = False,
                 rewrite_context: Optional[str] = None, show_progress_bar: bool = False):
        if rewrite and not self.memory_rewrite_model:
            raise ValueError("For memory rewriting, a rewriting model must be provided")
        if rewrite and self.memory_rewrite_model:
            text = self.memory_rewrite_model.rewrite_memory(text, rewrite_context)

        token_ids = self.chunk_tokenizer.encode(text, add_special_tokens=False)
        removed_buckets = self.chunk_queue.add_sequence(token_ids, metadata)
        self._ensure_keys_added(show_progress_bar=show_progress_bar)
        removed_indexes = [rb.chunk_id for rb in removed_buckets]
        if len(removed_indexes) > 0:
            self.vector_db.remove_ids(np.array(removed_indexes).astype(np.int64))

    def retrieve_all_text(self) -> str:
        token_ids = self.chunk_queue.get_latest_token_ids(max_num_tokens=None)
        return self.chunk_tokenizer.decode(token_ids, skip_special_tokens=True)

    def retrieve_all_chunks(self) -> List[str]:
        chunk_list = self.chunk_queue.get_chunk_sequences()
        tok = self.chunk_tokenizer
        return [tok.decode(seq, skip_special_tokens=True) for seq in chunk_list]

    def get_all_chunks(self) -> List[Chunk]:
        return self.chunk_queue.get_all_chunks()

    def _ensure_keys_added(self, batch_size=50, show_progress_bar: bool = False):
        picked_chunks, token_id_matrix = self.chunk_queue.get_chunks_for_indexing()
        emb_model = self.emb_model
        sk_list = []
        num_sequences = len(token_id_matrix)
        rng = range(0, num_sequences, batch_size)
        if show_progress_bar:
            rng = tqdm(rng, desc='Storage', unit='batch')
        for i in rng:
            token_id_batch = token_id_matrix[i:i + batch_size]
            text_batch = self.chunk_tokenizer.batch_decode(token_id_batch, skip_special_tokens=True)
            sk_batch = emb_model.encode_corpus(text_batch, convert_to_tensor=True,
                                               show_progress_bar=False, batch_size=batch_size)
            if sk_batch.size(0) != len(text_batch):
                raise SystemError(f'Number of storage embeddings returned by embedding model is {sk_batch.size(0)}, '
                                  f'while the number of encoded texts is {len(text_batch)}')
            sk_list.append(sk_batch.detach())
        if len(sk_list) > 0:
            sk_all = torch.cat(sk_list)
            num_chunks, num_sk = sk_all.size(0), sk_all.size(1),
            sk_all = sk_all.view(num_chunks * num_sk, -1)
            sk_all_np = sk_all.cpu().numpy().astype(np.float32)
            b_indexes = []
            for chunk in picked_chunks:
                if chunk.is_at_capacity():
                    chunk.set_indexed(True)
                b_indexes.extend([chunk.chunk_id] * num_sk)
            b_indexes_np = np.array(b_indexes).astype(np.int64)
            self.vector_db.add_with_ids(sk_all_np, b_indexes_np)

    def clear(self):
        self.chunk_queue.flush()
        self.vector_db.reset()<|MERGE_RESOLUTION|>--- conflicted
+++ resolved
@@ -1,6 +1,5 @@
-import gc
 import math
-from typing import List, Union, Any, Callable, Set, Optional, Tuple
+from typing import List, Union, Any, Optional, Tuple
 import numpy as np
 import torch
 from faiss import Index
@@ -47,14 +46,9 @@
         has_matching_model = self.matching_model is not None
         super().__init__(vector_db_type, self.chunk_tokenizer, has_matching_model,
                          self.emb_model.get_num_storage_embeddings(),
-<<<<<<< HEAD
                          self.emb_model.get_embedding_dim(), config.chunk_capacity,
                          config.reranking_k_factor, config.max_query_length,
                          config.chunk_overlap_fraction, config.redundancy_overlap_threshold, device)
-=======
-                         self.emb_model.get_embedding_dim(), config.reranking_k_factor,
-                         config.max_query_length, device)
->>>>>>> e8e8f331
 
     def get_tokenizer(self):
         return self.chunk_tokenizer
@@ -88,12 +82,6 @@
         if rewrite and self.query_rewrite_model:
             queries = [self.query_rewrite_model.rewrite_query(q) for q in queries]
         return super().retrieve_multiple(queries, k, rewrite, show_progress_bar, **kwargs)
-<<<<<<< HEAD
-=======
-
-    def retrieve_chunk_sequences(self, chunk_ids: List[int]):
-        return self.chunk_queue.retrieve_chunk_sequences(chunk_ids)
->>>>>>> e8e8f331
 
     def retrieve_chunk_sequences(self, chunks: List[Chunk]):
         return self.chunk_queue.retrieve_chunk_sequences_given_chunks(chunks)
